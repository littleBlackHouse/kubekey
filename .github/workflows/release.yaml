--- conflicted
+++ resolved
@@ -3,42 +3,11 @@
 on:
   push:
     tags:
-      - 'v*'
+      - '*'
 jobs:
-  release-binary:
+  goreleaser:
     runs-on: ubuntu-latest
     steps:
-<<<<<<< HEAD
-      - uses: actions/checkout@v2
-      - name: Get Version
-        id: get_version
-        run: echo ::set-output name=VERSION::${GITHUB_REF#refs/tags/}
-        
-      - name: Build Release Asset
-        run: |
-          make binary
-          tar -zcvf kubekey-${{ steps.get_version.outputs.VERSION }}-linux-amd64.tar.gz -C ./output/linux/amd64 kk
-          md5sum ./output/linux/amd64/kk > kubekey-${{ steps.get_version.outputs.VERSION }}-linux-amd64.md5
-          tar -zcvf kubekey-${{ steps.get_version.outputs.VERSION }}-linux-arm64.tar.gz -C ./output/linux/arm64 kk
-          md5sum ./output/linux/arm64/kk > kubekey-${{ steps.get_version.outputs.VERSION }}-linux-arm64.md5
-        
-      - name: Create Release
-        id: create_release
-        uses: actions/create-release@v1
-        env:
-          GITHUB_TOKEN: ${{ secrets.GITHUB_TOKEN }}
-        with:
-          tag_name: ${{ github.ref }}
-          release_name: Release ${{ github.ref }}
-          draft: false
-          prerelease: false
-     
-      - name: Upload Release Asset Binary (amd64)
-        id: upload-release-asset-amd64
-        uses: actions/upload-release-asset@v1
-        env:
-          GITHUB_TOKEN: ${{ secrets.GITHUB_TOKEN }}
-=======
       - name: Checkout
         uses: actions/checkout@v2
       - name: Unshallow
@@ -49,47 +18,11 @@
           go-version: 1.14
       - name: Run GoReleaser
         uses: goreleaser/goreleaser-action@v2.5.0
->>>>>>> d19d5ab0
         with:
-          upload_url: ${{ steps.create_release.outputs.upload_url }} # This pulls from the CREATE RELEASE step above, referencing it's ID to get its outputs object, which include a `upload_url`. See this blog post for more info: https://jasonet.co/posts/new-features-of-github-actions/#passing-data-to-future-steps 
-          asset_path: ./kubekey-${{ steps.get_version.outputs.VERSION }}-linux-amd64.tar.gz
-          asset_name: kubekey-${{ steps.get_version.outputs.VERSION }}-linux-amd64.tar.gz
-          asset_content_type: application/tar.gz   
-
-      - name: Upload Release Asset MD5 (amd64)
-        id: upload-release-asset-md5-amd64
-        uses: actions/upload-release-asset@v1
+          version: latest
+          args: release --rm-dist
         env:
           GITHUB_TOKEN: ${{ secrets.GITHUB_TOKEN }}
-<<<<<<< HEAD
-        with:
-          upload_url: ${{ steps.create_release.outputs.upload_url }} # This pulls from the CREATE RELEASE step above, referencing it's ID to get its outputs object, which include a `upload_url`. See this blog post for more info: https://jasonet.co/posts/new-features-of-github-actions/#passing-data-to-future-steps 
-          asset_path: ./kubekey-${{ steps.get_version.outputs.VERSION }}-linux-amd64.md5
-          asset_name: kubekey-${{ steps.get_version.outputs.VERSION }}-linux-amd64.md5
-          asset_content_type: application/tar.gz 
-
-      - name: Upload Release Asset Binary (arm64)
-        id: upload-release-asset-arm64 
-        uses: actions/upload-release-asset@v1
-        env:
-          GITHUB_TOKEN: ${{ secrets.GITHUB_TOKEN }}
-        with:
-          upload_url: ${{ steps.create_release.outputs.upload_url }} # This pulls from the CREATE RELEASE step above, referencing it's ID to get its outputs object, which include a `upload_url`. See this blog post for more info: https://jasonet.co/posts/new-features-of-github-actions/#passing-data-to-future-steps 
-          asset_path: ./kubekey-${{ steps.get_version.outputs.VERSION }}-linux-arm64.tar.gz
-          asset_name: kubekey-${{ steps.get_version.outputs.VERSION }}-linux-arm64.tar.gz
-          asset_content_type: application/tar.gz   
-
-      - name: Upload Release Asset MD5 (arm64)
-        id: upload-release-asset-md5-arm64
-        uses: actions/upload-release-asset@v1
-        env:
-          GITHUB_TOKEN: ${{ secrets.GITHUB_TOKEN }}
-        with:
-          upload_url: ${{ steps.create_release.outputs.upload_url }} # This pulls from the CREATE RELEASE step above, referencing it's ID to get its outputs object, which include a `upload_url`. See this blog post for more info: https://jasonet.co/posts/new-features-of-github-actions/#passing-data-to-future-steps 
-          asset_path: ./kubekey-${{ steps.get_version.outputs.VERSION }}-linux-arm64.md5
-          asset_name: kubekey-${{ steps.get_version.outputs.VERSION }}-linux-arm64.md5
-          asset_content_type: application/tar.gz 
-=======
       - name: Publish to Bintray
         run: |
           kkver=$(hub tag --list | sort -V | tail -n 1)
@@ -109,5 +42,4 @@
           curl -T bin/kubekey-${kkver}-linux-arm64.deb -ulinuxsuren:${{ secrets.BINTRAY_TOKEN }} \
             -H "X-Bintray-Debian-Distribution:wheezy" -H "X-Bintray-Debian-Component:main" -H "X-Bintray-Debian-Architecture:amd64" \
             https://api.bintray.com/content/kubesphere/deb/kk/$kkver/kk-linux-arm64.deb
-          curl -X POST -ulinuxsuren:${{ secrets.BINTRAY_TOKEN }} https://api.bintray.com/content/kubesphere/deb/kk/$kkver/publish
->>>>>>> d19d5ab0
+          curl -X POST -ulinuxsuren:${{ secrets.BINTRAY_TOKEN }} https://api.bintray.com/content/kubesphere/deb/kk/$kkver/publish